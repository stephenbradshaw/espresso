--- conflicted
+++ resolved
@@ -48,13 +48,10 @@
     private CodeListenerController listeners = null;
     private JCheckBox checkBox;
     private RTextScrollPane sp;
-<<<<<<< HEAD
     private JLabel label;
 
-=======
     private IBurpExtenderCallbacks callbacks;
     private boolean wrapLines;
->>>>>>> a695fc30
     /**
      * Create a new Source Code Viewer.
      * @param sourceCode The Code that should be highlighted.
